// ======================================================================== //
// Copyright 2019-2020 Ingo Wald                                            //
//                                                                          //
// Licensed under the Apache License, Version 2.0 (the "License");          //
// you may not use this file except in compliance with the License.         //
// You may obtain a copy of the License at                                  //
//                                                                          //
//     http://www.apache.org/licenses/LICENSE-2.0                           //
//                                                                          //
// Unless required by applicable law or agreed to in writing, software      //
// distributed under the License is distributed on an "AS IS" BASIS,        //
// WITHOUT WARRANTIES OR CONDITIONS OF ANY KIND, either express or implied. //
// See the License for the specific language governing permissions and      //
// limitations under the License.                                           //
// ======================================================================== //

#pragma once

#include "DeviceContext.h"
#include "ObjectRegistry.h"
#include "Buffer.h"
#include "Texture.h"
#include "Group.h"
#include "RayGen.h"
#include "LaunchParams.h"
#include "MissProg.h"

namespace owl {

  /*! the root 'context' that spans, and manages, all objects and all
    devices */
  struct Context : public Object {
    typedef std::shared_ptr<Context> SP;

    /*! returns whether logging is enabled */
    inline static bool logging()
    {
#ifdef NDEBUG
      return false;
#else
      return true;
#endif
    }

    /*! creates a context with the given device IDs. If list of device
      is nullptr, and number requested devices is > 1, then the
      first N devices will get used; invalid device IDs in the list
      will automatically get dropped */
    Context(int32_t *requestedDeviceIDs,
            int      numRequestedDevices);

    /*! virtual destructor to cleanly wind down upon exit */
    virtual ~Context();

    size_t deviceCount() const { return getDevices().size(); }
    const std::vector<DeviceContext::SP> &getDevices() const { return devices; }
    DeviceContext::SP getDevice(int ID) const
    { assert(ID >= 0 && ID < devices.size()); return devices[ID]; }

    /*! part of the SBT creation - builds the hit group array */
    void buildHitGroupRecordsOn(const DeviceContext::SP &device);
    /*! part of the SBT creation - builds the raygen array */
    void buildRayGenRecordsOn(const DeviceContext::SP &device);
    /*! part of the SBT creation - builds the miss group array */
    void buildMissProgRecordsOn(const DeviceContext::SP &device);

    /*! sets number of ray types to be used - should be done right
      after context creation, and before SBT and pipeline get
      built */
    void setRayTypeCount(size_t rayTypeCount);
    
    /*! enables motoin blur - should be done right after context
      creation, and before SBT and pipeline get built */
    void enableMotionBlur();
    
    /*! sets maximum instancing depth for the given context:

      '0' means 'no instancing allowed, only bottom-level accels; 
  
      '1' means 'at most one layer of instances' (ie, a two-level scene),
      where the 'root' world rays are traced against can be an instance
      group, but every child in that inscne group is a geometry group.

      'N>1" means "up to N layers of instances are allowed.

      The default instancing depth is 1 (ie, a two-level scene), since
      this allows for most use cases of instancing and is still
      hardware-accelerated. Using a node graph with instancing deeper than
      the configured value will result in wrong results; but be aware that
      using any value > 1 here will come with a cost. It is recommended
      to, if at all possible, leave this value to one and convert the
      input scene to a two-level scene layout (ie, with only one level of
      instances) */
    void setMaxInstancingDepth(int32_t maxInstanceDepth);


    // ------------------------------------------------------------------
    // internal mechanichs/plumbling that do the actual work
    // ------------------------------------------------------------------
    
    void buildSBT(OWLBuildSBTFlags flags);
    void buildPipeline();
    void buildPrograms();
    /*! clearly destroy _pptix_ handles of all active programs */
    void destroyPrograms();
    void buildModules();
    /*! clearly destroy _optix_ handles of all active modules */
    void destroyModules();


    // ------------------------------------------------------------------
    // factory methods to create objects within this context
    // ------------------------------------------------------------------

    /*! creates a 2D texture object with given parameters; this will
      internally be mapped to a cuda texture object, and uploaded as
      such to the device */
    Texture::SP
    texture2DCreate(OWLTexelFormat texelFormat,
                    OWLTextureFilterMode filterMode,
<<<<<<< HEAD
                    OWLTextureWrapMode wrapMode,
=======
                    OWLTextureAddressMode addressMode,
>>>>>>> 0e681e0e
                    const vec2i size,
                    uint32_t linePitchInBytes,
                    const void *texels);

    /*! create a new *triangles* geometry group that will eventually
      create a BVH over all the trinalges in all its child
      geometries. only TrianglesGeoms can be added to this
      group. These triangle geoms can all have different types,
      different programs, etc, but must all be of "OWL_TRIANGLES"
      kind */
    GeomGroup::SP
    trianglesGeomGroupCreate(size_t numChildren);
    
    /*! create a new *user* geometry group that will eventually create
      a BVH over all the user geoms / custom prims in all its child
      geometries. only UserGeom's can be added to this group. These
      user geoms can all have different types, different programs,
      etc, but must all be of "OWL_TRIANGLES" kind */
    GeomGroup::SP
    userGeomGroupCreate(size_t numChildren);

    /*! create a new device buffer of given data type and count; if
      init is non-null it will be used to populoate this
      buffer. Note that for certain non-trivial types (OWLTexture,
      OWLGroup, etc) you may have to specify the content upon
      creation */
    Buffer::SP
    deviceBufferCreate(OWLDataType type,
                       size_t count,
                       const void *init);

    /*! creates a buffer that uses CUDA host pinned memory; that
      memory is pinned on the host and accessive to all devices in the
      device group */
    Buffer::SP
    hostPinnedBufferCreate(OWLDataType type,
                           size_t count);
    
    /*! creates a buffer that uses CUDA managed memory; that memory is
      managed by CUDA (see CUDAs documentation on managed memory) and
      accessive to all devices in the deviec group */
    Buffer::SP
    managedMemoryBufferCreate(OWLDataType type,
                              size_t count,
                              const void *init);

    /*! creates a buffer that wraps a CUDA graphics resource
      that can be, for instance, an OpenGL texture */
    Buffer::SP
    graphicsBufferCreate(OWLDataType type,
                         size_t count,
                         cudaGraphicsResource_t resource);

    
    /*! creates new ray gen program *type* with given program name (in
      given module), and the given variable declarations that
      describe this type's variables */
    RayGenType::SP
    createRayGenType(Module::SP module,
                     const std::string &progName,
                     size_t varStructSize,
                     const std::vector<OWLVarDecl> &varDecls);

    /*! create new instance of a ray gen program of given type */
    RayGen::SP
    createRayGen(const std::shared_ptr<RayGenType> &type);
    
    /*! create a new launch param type descriptor with given
      variables; this can then be used to create actual launch param
      instances (\see createLaunchParams) */
    LaunchParamsType::SP
    createLaunchParamsType(size_t varStructSize,
                           const std::vector<OWLVarDecl> &varDecls);
    
    /*! create new instance of a set of launch params of given type */
    LaunchParams::SP
    createLaunchParams(const std::shared_ptr<LaunchParamsType> &type);
    
    /*! creates new miss program *type* with given program name (in
      given module), and the given variable declarations that
      describe this type's variables */
    MissProgType::SP
    createMissProgType(Module::SP module,
                       const std::string &progName,
                       size_t varStructSize,
                       const std::vector<OWLVarDecl> &varDecls);

    /*! create new instance of a miss program of given type */
    MissProg::SP
    createMissProg(const std::shared_ptr<MissProgType> &type);

    /*! sets miss prog to use for a given ray type */
    void setMissProg(int rayTypeToSet, MissProg::SP missProgToUse);
    
    /*! creates new geometry type defitiion with given variable declarations */
    GeomType::SP
    createGeomType(OWLGeomKind kind,
                   size_t varStructSize,
                   const std::vector<OWLVarDecl> &varDecls);
    
    /*! creates new module with given precompiled PTX code */
    Module::SP
    createModule(const std::string &ptxCode);

    // ------------------------------------------------------------------
    // member variables
    // ------------------------------------------------------------------

    /*! @{ registries for all the different object types within this
      context. allows for keeping track what's alive, and what has
      to be compiled, put into SBTs, etc */
    ObjectRegistryT<Buffer>       buffers;
    ObjectRegistryT<Texture>      textures;
    ObjectRegistryT<Group>        groups;
    ObjectRegistryT<RayGenType>   rayGenTypes;
    ObjectRegistryT<RayGen>       rayGens;
    ObjectRegistryT<MissProgType> missProgTypes;
    ObjectRegistryT<MissProg>     missProgs;
    ObjectRegistryT<GeomType>     geomTypes;
    ObjectRegistryT<Geom>         geoms;
    ObjectRegistryT<Module>       modules;
    ObjectRegistryT<LaunchParamsType> launchParamTypes;
    ObjectRegistryT<LaunchParams>     launchParams;
    /*! @} */

    /*! tracks which ID regions in the SBT have already been used -
      newly created groups allocate ranges of IDs in the SBT (to
      allow its geometries to be in successive SBT regions), and
      this struct keeps track of whats already used, and what is
      available */
    RangeAllocator sbtRangeAllocator;

    /*! one miss prog per ray type */
    std::vector<MissProg::SP> missProgPerRayType;

    /*! maximum depth instancing tree as specified by
      `setMaxInstancingDepth` */
    int maxInstancingDepth = 1;

    /*! number of ray types - change via setRayTypeCount() */
    int numRayTypes { 1 };
    
    /*! by default motion blur is off, as it costs performacne - set
      via enableMotimBlur() */
    bool motionBlurEnabled = false;

    /*! a set of dummy (ie, empty) launch params. allows us for always
      using the same launch code, *with* launch params, even if th
      user didn't specify any during launch */
    LaunchParams::SP dummyLaunchParams;

  private:
    void enablePeerAccess();
    std::vector<DeviceContext::SP> devices;
  };

} // ::owl
<|MERGE_RESOLUTION|>--- conflicted
+++ resolved
@@ -118,11 +118,7 @@
     Texture::SP
     texture2DCreate(OWLTexelFormat texelFormat,
                     OWLTextureFilterMode filterMode,
-<<<<<<< HEAD
-                    OWLTextureWrapMode wrapMode,
-=======
                     OWLTextureAddressMode addressMode,
->>>>>>> 0e681e0e
                     const vec2i size,
                     uint32_t linePitchInBytes,
                     const void *texels);
