// ======================================================================== //
// Copyright 2019-2020 Ingo Wald                                            //
//                                                                          //
// Licensed under the Apache License, Version 2.0 (the "License");          //
// you may not use this file except in compliance with the License.         //
// You may obtain a copy of the License at                                  //
//                                                                          //
//     http://www.apache.org/licenses/LICENSE-2.0                           //
//                                                                          //
// Unless required by applicable law or agreed to in writing, software      //
// distributed under the License is distributed on an "AS IS" BASIS,        //
// WITHOUT WARRANTIES OR CONDITIONS OF ANY KIND, either express or implied. //
// See the License for the specific language governing permissions and      //
// limitations under the License.                                           //
// ======================================================================== //

#pragma once

#include "RegisteredObject.h"

namespace owl {

  struct Texture : public RegisteredObject
  {
    typedef std::shared_ptr<Texture> SP;
    
    Texture(Context *const context,
            vec2i                size,
            uint32_t             linePitchInBytes,
            OWLTexelFormat       texelFormat,
            OWLTextureFilterMode filterMode,
<<<<<<< HEAD
            OWLTextureWrapMode   wrapMode,
=======
            OWLTextureAddressMode addressMode,
>>>>>>> 0e681e0e
            const void          *texels
            );
    
    /*! destructor - free device data, de-regsiter, and destruct */
    virtual ~Texture();
    
    std::string toString() const override { return "Texture"; }

    /* return the cuda texture object corresponding to the specified 
       device ID*/
    cudaTextureObject_t getObject(int deviceID);

    
    /*! destroy whatever resources this texture's ll-layer handle this
        may refer to; this will not destruct the current object
        itself, but should already release all its references */
    void destroy();

    /*! one entry per device */
    std::vector<cudaTextureObject_t> textureObjects;
    std::vector<cudaArray_t>         textureArrays;
    
    vec2i                size;
    uint32_t             linePitchInBytes;
    OWLTexelFormat       texelFormat;
    OWLTextureFilterMode filterMode;
  };

} // ::owl<|MERGE_RESOLUTION|>--- conflicted
+++ resolved
@@ -29,11 +29,7 @@
             uint32_t             linePitchInBytes,
             OWLTexelFormat       texelFormat,
             OWLTextureFilterMode filterMode,
-<<<<<<< HEAD
-            OWLTextureWrapMode   wrapMode,
-=======
             OWLTextureAddressMode addressMode,
->>>>>>> 0e681e0e
             const void          *texels
             );
     
