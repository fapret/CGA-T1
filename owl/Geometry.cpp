--- conflicted
+++ resolved
@@ -46,11 +46,7 @@
     // ----------- any hit -----------
     if (rt < parent->anyHit.size()) {
       const ProgramDesc &pd = parent->anyHit[rt];
-<<<<<<< HEAD
-      if (pd.module) {
-=======
       if (pd.module && pd.progName != "") {
->>>>>>> 0e681e0e
         pgDesc.hitgroup.moduleAH = pd.module->getDD(device).module;
         pgDesc.hitgroup.entryFunctionNameAH = pd.progName.c_str();
       }
