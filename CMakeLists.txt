# ======================================================================== #
# Copyright 2019-2020 Ingo Wald                                            #
#                                                                          #
# Licensed under the Apache License, Version 2.0 (the "License");          #
# you may not use this file except in compliance with the License.         #
# You may obtain a copy of the License at                                  #
#                                                                          #
#     http://www.apache.org/licenses/LICENSE-2.0                           #
#                                                                          #
# Unless required by applicable law or agreed to in writing, software      #
# distributed under the License is distributed on an "AS IS" BASIS,        #
# WITHOUT WARRANTIES OR CONDITIONS OF ANY KIND, either express or implied. #
# See the License for the specific language governing permissions and      #
# limitations under the License.                                           #
# ======================================================================== #

if (POLICY CMP0048)
  cmake_policy(SET CMP0048 NEW)
endif()
project(Optix-OWL VERSION 0.8.1)
cmake_minimum_required(VERSION 2.8)

<<<<<<< HEAD
OPTION(OWL_BUILD_SAMPLES "Build the Samples?" ON)
OPTION(OWL_BUILD_ADVANCED_TESTS "Build the *advanced* test-cases?" OFF)
OPTION(OWL_USE_TBB "Use TBB to parallelize computation?" ON)
=======
if (NOT (${PROJECT_SOURCE_DIR} STREQUAL ${CMAKE_HOME_DIRECTORY}))
  SET(OWL_IS_SUBPROJECT ON)
else()
  SET(OWL_IS_SUBPROJECT OFF)
endif()

# ------------------------------------------------------------------
# first, include gdt project to do some general configuration stuff
# (build modes, glut, optix, etc)
# ------------------------------------------------------------------
set(owl_dir ${PROJECT_SOURCE_DIR})
set(CMAKE_MODULE_PATH ${CMAKE_MODULE_PATH} "${owl_dir}/owl/common/cmake/")
include(configure_owl)
include(configure_tbb)
# if not a subproject, set "Debug/Release flags and binary output dir
# to <binaryDir>
include(configure_build_type)
>>>>>>> 985c5dc3

# iw, 1/3/20: yes, i know this is 'old' cmake style, but on CentOS7
# this is the only way that works, since the 'correct' way of setting
# the cxx11 standard doesnt propagate those flags to nvcc for the cuda
# programs. TODO: check to see if this can be fixed in the
# configure_cuda script instead.

set(CMAKE_CXX_STANDARD 11)
set(CMAKE_CXX_STANDARD_REQUIRED ON)
set(OWL_CXX_FLAGS "")
if (NOT WIN32)
  set (CMAKE_CXX_FLAGS "--std=c++11")
  set (CUDA_PROPAGATE_HOST_FLAGS ON)
endif()

include(configure_cuda)
include(configure_optix)
include(configure_owl)
include(configure_build_type)
include(configure_tbb)

include_directories(${OWL_INCLUDES})
add_definitions(${OWL_CXX_FLAGS})

# ------------------------------------------------------------------
# owl library itself, including owl-common
# ------------------------------------------------------------------
add_subdirectory(owl)

# ------------------------------------------------------------------
# tutorial/samples
# ------------------------------------------------------------------
<<<<<<< HEAD
=======
OPTION(OWL_BUILD_SAMPLES "Build the Samples?" ON)
>>>>>>> 985c5dc3
if (OWL_BUILD_SAMPLES)
  enable_testing()
  add_subdirectory(samples)
endif()

# ------------------------------------------------------------------
# some basic testing
# ------------------------------------------------------------------
OPTION(OWL_BUILD_ADVANCED_TESTS "Build the *advanced* test-cases?" OFF)
if (NOT OWL_IS_SUBPROJECT)
  if (OWL_BUILD_ADVANCED_TESTS)
    enable_testing()
    add_subdirectory(tests)
  endif()
endif()

# ------------------------------------------------------------------
# check if this is included as a submodule, and if so, export some
# variables to the parent
# ------------------------------------------------------------------
if (OWL_IS_SUBPROJECT)
  set(OWL_INCLUDES ${OWL_INCLUDES} PARENT_SCOPE)
  set(OWL_VIEWER_INCLUDES ${OWL_VIEWER_INCLUDES} PARENT_SCOPE)
  set(OWL_LIBRARIES ${OWL_LIBRARIES} PARENT_SCOPE)
  set(OWL_VIEWER_LIBRARIES ${OWL_VIEWER_LIBRARIES} PARENT_SCOPE)
  set(OWL_HAVE_TBB ${OWL_HAVE_TBB} PARENT_SCOPE)
  set(OWL_CXX_FLAGS ${OWL_CXX_FLAGS} PARENT_SCOPE)
endif()<|MERGE_RESOLUTION|>--- conflicted
+++ resolved
@@ -20,11 +20,9 @@
 project(Optix-OWL VERSION 0.8.1)
 cmake_minimum_required(VERSION 2.8)
 
-<<<<<<< HEAD
 OPTION(OWL_BUILD_SAMPLES "Build the Samples?" ON)
 OPTION(OWL_BUILD_ADVANCED_TESTS "Build the *advanced* test-cases?" OFF)
 OPTION(OWL_USE_TBB "Use TBB to parallelize computation?" ON)
-=======
 if (NOT (${PROJECT_SOURCE_DIR} STREQUAL ${CMAKE_HOME_DIRECTORY}))
   SET(OWL_IS_SUBPROJECT ON)
 else()
@@ -42,7 +40,6 @@
 # if not a subproject, set "Debug/Release flags and binary output dir
 # to <binaryDir>
 include(configure_build_type)
->>>>>>> 985c5dc3
 
 # iw, 1/3/20: yes, i know this is 'old' cmake style, but on CentOS7
 # this is the only way that works, since the 'correct' way of setting
@@ -75,10 +72,6 @@
 # ------------------------------------------------------------------
 # tutorial/samples
 # ------------------------------------------------------------------
-<<<<<<< HEAD
-=======
-OPTION(OWL_BUILD_SAMPLES "Build the Samples?" ON)
->>>>>>> 985c5dc3
 if (OWL_BUILD_SAMPLES)
   enable_testing()
   add_subdirectory(samples)
@@ -87,7 +80,6 @@
 # ------------------------------------------------------------------
 # some basic testing
 # ------------------------------------------------------------------
-OPTION(OWL_BUILD_ADVANCED_TESTS "Build the *advanced* test-cases?" OFF)
 if (NOT OWL_IS_SUBPROJECT)
   if (OWL_BUILD_ADVANCED_TESTS)
     enable_testing()
