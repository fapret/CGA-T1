// ======================================================================== //
// Copyright 2019 Ingo Wald                                                 //
//                                                                          //
// Licensed under the Apache License, Version 2.0 (the "License");          //
// you may not use this file except in compliance with the License.         //
// You may obtain a copy of the License at                                  //
//                                                                          //
//     http://www.apache.org/licenses/LICENSE-2.0                           //
//                                                                          //
// Unless required by applicable law or agreed to in writing, software      //
// distributed under the License is distributed on an "AS IS" BASIS,        //
// WITHOUT WARRANTIES OR CONDITIONS OF ANY KIND, either express or implied. //
// See the License for the specific language governing permissions and      //
// limitations under the License.                                           //
// ======================================================================== //

#include "../owl/ll/DeviceGroup.h"

using gdt::vec3f;
using gdt::vec3i;

#define LOG(message)                                    \
  std::cout << GDT_TERMINAL_BLUE;                       \
  std::cout << "----------- " << message << std::endl;  \
  std::cout << GDT_TERMINAL_DEFAULT;

extern "C" char ptxCode[];

const int NUM_VERTICES = 8;
vec3f vertices[NUM_VERTICES] =
  {
   { 0.f,0.f,0.f },
   { 1.f,0.f,0.f },
   { 0.f,1.f,0.f },
   { 1.f,1.f,0.f },
   { 0.f,0.f,1.f },
   { 1.f,0.f,1.f },
   { 0.f,1.f,1.f },
   { 1.f,1.f,1.f }
  };

const int NUM_INDICES = 12;
vec3i indices[NUM_INDICES] =
  {
   { 0,1,3 }, { 2,3,0 },
   { 5,7,6 }, { 5,6,4 },
   { 0,4,5 }, { 0,5,1 },
   { 2,3,7 }, { 2,7,6 },
   { 1,5,7 }, { 1,7,3 },
   { 4,0,2 }, { 4,2,6 }
  };

struct TriangleGroupData
{
  vec3f color;
};


struct RayGenData
{
  vec3f color0;
  vec3f color1;
  OptixTraversableHandle world;
};

int main(int ac, char **av)
{
  std::cout << GDT_TERMINAL_BLUE;
  std::cout << "###########################################################" << std::endl;
  std::cout << "llTest: mini-app for testing low-level optix wrapper api..." << std::endl;
  std::cout << "###########################################################" << std::endl;
  std::cout << GDT_TERMINAL_DEFAULT;

  owl::ll::DeviceGroup::SP ll
    = owl::ll::DeviceGroup::create();

  LOG("llTest - building pipeline ...");
  std::cout << GDT_TERMINAL_DEFAULT;

  // ##################################################################
  // set up all the *CODE* we want to run
  // ##################################################################
  ll->allocModules(1);
  ll->setModule(0,ptxCode);
  ll->buildModules();
  
  ll->allocHitGroupPGs(1);
  ll->setHitGroupClosestHit(/*program ID*/0,
                            /*module:*/0,
                            "TriangleMesh");
  
  ll->allocRayGenPGs(1);
  ll->setRayGenPG(/*program ID*/0,
                  /*module:*/0,
                  "simpleRayGen");
  
  ll->allocMissPGs(1);
  ll->setMissPG(/*program ID*/0,
                /*module:*/0,
                "defaultRayType");
  ll->buildPrograms();
  ll->createPipeline();

  LOG("llTest - building geometries ...");

  // ##################################################################
  // set up all the *GEOMS* we want to run that code on
  // ##################################################################

  // ------------------------------------------------------------------
  // alloc buffers
  // ------------------------------------------------------------------
  enum { VERTEX_BUFFER=0,INDEX_BUFFER,NUM_BUFFERS };
  ll->reallocBuffers(NUM_BUFFERS);
  ll->createDeviceBuffer(VERTEX_BUFFER,NUM_VERTICES,sizeof(vec3f),vertices);
  ll->createDeviceBuffer(INDEX_BUFFER,NUM_INDICES,sizeof(vec3i),indices);
  
  // ------------------------------------------------------------------
  // alloc geom
  // ------------------------------------------------------------------
  ll->reallocGeoms(1);
  ll->createTrianglesGeom(/* geom ID    */0,
                          /* type/PG ID */0);
  ll->trianglesGeomSetVertexBuffer(/* geom ID     */ 0,
                                   /* buffer ID */VERTEX_BUFFER,
                                   /* meta info */NUM_VERTICES,sizeof(vec3f),0);
  ll->trianglesGeomSetIndexBuffer(/* geom ID     */ 0,
                                  /* buffer ID */INDEX_BUFFER,
                                  /* meta info */NUM_INDICES,sizeof(vec3i),0);
  
  ll->reallocGroups(1);
  int geomsInGroup[] = { 0 };
  ll->createTrianglesGeomGroup(/* group ID */0,
                               /* geoms in group, pointer */ geomsInGroup,
                               /* geoms in group, count   */ 1);
  ll->groupBuildAccel(0);
<<<<<<< HEAD
  
  std::cout << GDT_TERMINAL_BLUE;
  std::cout << "#######################################################" << std::endl;
  std::cout << "llTest - building SBT ..." << std::endl;
  std::cout << "#######################################################" << std::endl;
  std::cout << GDT_TERMINAL_DEFAULT;
  
=======

  LOG("llTest - building SBT ...");
>>>>>>> 0cd1f35a
  // ------------------------------------------------------------------
  // build SBT
  // ------------------------------------------------------------------

  // ----------- build hitgroups -----------
  const size_t maxHitGroupDataSize = sizeof(TriangleGroupData);
  ll->sbtHitGroupsBuild(maxHitGroupDataSize,
                        [](uint8_t *output,
                           int devID, int geomID, int rayID,
                           const void *cbData) {
                          ((TriangleGroupData*)output)->color = vec3f(0,1,0);
                        },/*ignore*/nullptr);
<<<<<<< HEAD
  
  // ----------- build raygens -----------
  const size_t maxRayGenDataSize = sizeof(RayGenData);
  ll->sbtRayGensBuild(maxRayGenDataSize,
                      [](uint8_t *output,
                         int devID, int rgID, 
                         const void *cbData) {
                        RayGenData *rg = (RayGenData*)output;
                        rg->color0 = vec3f(0,0,0);
                        rg->color1 = vec3f(1,1,1);
                        rg->world  = ll->groupGetTraversable(devID);
                      },/*ignore*/nullptr);
  
  std::cout << GDT_TERMINAL_BLUE;
  std::cout << "#######################################################" << std::endl;
  std::cout << "llTest - app is done ..." << std::endl;
  std::cout << "#######################################################" << std::endl;
  std::cout << GDT_TERMINAL_DEFAULT;
=======

  LOG("llTest - destroying devicegroup ...");
  owl::ll::DeviceGroup::destroy(ll);
  LOG("llTest - app is done ...");
>>>>>>> 0cd1f35a
}<|MERGE_RESOLUTION|>--- conflicted
+++ resolved
@@ -134,18 +134,8 @@
                                /* geoms in group, pointer */ geomsInGroup,
                                /* geoms in group, count   */ 1);
   ll->groupBuildAccel(0);
-<<<<<<< HEAD
-  
-  std::cout << GDT_TERMINAL_BLUE;
-  std::cout << "#######################################################" << std::endl;
-  std::cout << "llTest - building SBT ..." << std::endl;
-  std::cout << "#######################################################" << std::endl;
-  std::cout << GDT_TERMINAL_DEFAULT;
-  
-=======
 
   LOG("llTest - building SBT ...");
->>>>>>> 0cd1f35a
   // ------------------------------------------------------------------
   // build SBT
   // ------------------------------------------------------------------
@@ -158,7 +148,6 @@
                            const void *cbData) {
                           ((TriangleGroupData*)output)->color = vec3f(0,1,0);
                         },/*ignore*/nullptr);
-<<<<<<< HEAD
   
   // ----------- build raygens -----------
   const size_t maxRayGenDataSize = sizeof(RayGenData);
@@ -172,15 +161,9 @@
                         rg->world  = ll->groupGetTraversable(devID);
                       },/*ignore*/nullptr);
   
-  std::cout << GDT_TERMINAL_BLUE;
-  std::cout << "#######################################################" << std::endl;
-  std::cout << "llTest - app is done ..." << std::endl;
-  std::cout << "#######################################################" << std::endl;
-  std::cout << GDT_TERMINAL_DEFAULT;
-=======
 
   LOG("llTest - destroying devicegroup ...");
   owl::ll::DeviceGroup::destroy(ll);
+  
   LOG("llTest - app is done ...");
->>>>>>> 0cd1f35a
 }